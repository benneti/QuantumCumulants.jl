using Documenter
using QuantumCumulants

pages = [
        "index.md",
        # "implementation.md",
        "theory.md",
        "tutorial.md",
        "correlation.md",
        "api.md",
        "Examples" => [
            "examples/single-atom-laser-spectrum.md"
            "examples/mollow.md"
            "examples/many-atom-laser.md"
            ]
    ]

makedocs(
    sitename = "QuantumCumulants.jl",
    modules = [QuantumCumulants],
    pages = pages,
    checkdocs=:exports,
    format = Documenter.HTML(mathengine=MathJax())
    )

deploydocs(
<<<<<<< HEAD
    repo = "github.com/david-pl/QuantumCumulants.jl.git",
=======
    repo = "github.com/qojulia/QuantumCumulants.jl.git",
>>>>>>> 564956a9
    )<|MERGE_RESOLUTION|>--- conflicted
+++ resolved
@@ -24,9 +24,5 @@
     )
 
 deploydocs(
-<<<<<<< HEAD
-    repo = "github.com/david-pl/QuantumCumulants.jl.git",
-=======
     repo = "github.com/qojulia/QuantumCumulants.jl.git",
->>>>>>> 564956a9
     )