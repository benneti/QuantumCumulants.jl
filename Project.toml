name = "QuantumCumulants"
uuid = "35bcea6d-e19f-57db-af74-8011de6c7255"
<<<<<<< HEAD
version = "0.1.11"
=======
version = "0.2.0"
>>>>>>> 365ffe76

[deps]
Combinatorics = "861a8166-3701-5b0c-9a16-15d98fcdc6aa"
LaTeXStrings = "b964fa9f-0449-5b57-a5c2-d3ea65f4040f"
Latexify = "23fbe1c1-3f47-55db-b15f-69d7ec21a316"
LinearAlgebra = "37e2e46d-f89d-539d-b4ee-838fcccc9c8e"
MacroTools = "1914dd2f-81c6-5fcd-8719-6d5c9610ff09"
ModelingToolkit = "961ee093-0014-501f-94e3-6117800e7a78"
SciMLBase = "0bca4576-84f4-4d90-8ffe-ffa030f20462"
SymbolicUtils = "d1185830-fcd6-423d-90d6-eec64667417b"
Symbolics = "0c5d862f-8b57-4792-8d23-62f2024744c7"
TermInterface = "8ea1fca8-c5ef-4a55-8b96-4e9afe9c9a3c"

[compat]
Combinatorics = "1"
LaTeXStrings = "1"
Latexify = "0.13, 0.14, 0.15"
MacroTools = "0.5"
<<<<<<< HEAD
ModelingToolkit = "7"
SciMLBase = "1"
SymbolicUtils = "0.18"
Symbolics = "4"
TermInterface = "0.2"
=======
ModelingToolkit = "6"
SciMLBase = "1"
SymbolicUtils = "0.17"
Symbolics = "3"
>>>>>>> 365ffe76
julia = "1.6"

[extras]
ModelingToolkit = "961ee093-0014-501f-94e3-6117800e7a78"
OrdinaryDiffEq = "1dea7af3-3e70-54e6-95c3-0bf5283fa5ed"
QuantumOptics = "6e0679c1-51ea-5a7c-ac74-d61b76210b0c"
Random = "9a3f8284-a2c9-5f02-9a11-845980a1fd5c"
SteadyStateDiffEq = "9672c7b4-1e72-59bd-8a11-6ac3964bc41f"
Test = "8dfed614-e22c-5e08-85e1-65c5234f0b40"

[targets]
test = ["OrdinaryDiffEq", "SteadyStateDiffEq", "ModelingToolkit", "QuantumOptics", "Random", "Test"]<|MERGE_RESOLUTION|>--- conflicted
+++ resolved
@@ -1,10 +1,6 @@
 name = "QuantumCumulants"
 uuid = "35bcea6d-e19f-57db-af74-8011de6c7255"
-<<<<<<< HEAD
-version = "0.1.11"
-=======
 version = "0.2.0"
->>>>>>> 365ffe76
 
 [deps]
 Combinatorics = "861a8166-3701-5b0c-9a16-15d98fcdc6aa"
@@ -23,18 +19,11 @@
 LaTeXStrings = "1"
 Latexify = "0.13, 0.14, 0.15"
 MacroTools = "0.5"
-<<<<<<< HEAD
 ModelingToolkit = "7"
 SciMLBase = "1"
 SymbolicUtils = "0.18"
 Symbolics = "4"
 TermInterface = "0.2"
-=======
-ModelingToolkit = "6"
-SciMLBase = "1"
-SymbolicUtils = "0.17"
-Symbolics = "3"
->>>>>>> 365ffe76
 julia = "1.6"
 
 [extras]
