names = [
    "test_fock.jl"
    "test_nlevel.jl"
    "test_heisenberg.jl"
    "test_parameters.jl"
    "test_average.jl"
    "test_diffeq.jl"
    "test_v-level.jl"
    "test_mixed-order.jl"
    "test_correlation.jl"
<<<<<<< HEAD
    "test_cluster.jl"
    "test_scaling.jl"
=======
    "test_two-level-laser.jl"
    # "test_higher-order.jl"
>>>>>>> 5d9357b8
]

detected_tests = filter(
    name->startswith(name, "test_") && endswith(name, ".jl"),
    readdir("."))

unused_tests = setdiff(detected_tests, names)
if length(unused_tests) != 0
    @warn string("The following tests are not used:\n", join(unused_tests, "\n"))
end

unavailable_tests = setdiff(names, detected_tests)
if length(unavailable_tests) != 0
    error("The following tests could not be found:\n", join(unavailable_tests, "\n"))
end

for name=names
    if startswith(name, "test_") && endswith(name, ".jl")
        include(name)
    end
end<|MERGE_RESOLUTION|>--- conflicted
+++ resolved
@@ -8,13 +8,10 @@
     "test_v-level.jl"
     "test_mixed-order.jl"
     "test_correlation.jl"
-<<<<<<< HEAD
+    "test_two-level-laser.jl"
     "test_cluster.jl"
     "test_scaling.jl"
-=======
-    "test_two-level-laser.jl"
     # "test_higher-order.jl"
->>>>>>> 5d9357b8
 ]
 
 detected_tests = filter(
