--- conflicted
+++ resolved
@@ -44,31 +44,15 @@
 for f in [:Destroy,:Create]
     @eval $(f)(hilbert::H,name::S,aon::A) where {H,S,A} = $(f){H,S,A}(hilbert,name,aon)
     @eval $(f)(hilbert::FockSpace,name) = $(f)(hilbert,name,1)
-<<<<<<< HEAD
-#     @eval function $(f)(hilbert::ProductSpace,name)
-#         i = findall(x->isa(x,FockSpace),hilbert.spaces)
-#         if length(i)==1
-#             return $(f)(hilbert,name,i[1])
-#         else
-#             isempty(i) && error("Can only create $($(f)) on FockSpace! Not included in $(hilbert)")
-#             length(i)>1 && error("More than one FockSpace in $(hilbert)! Specify on which Hilbert space $($(f)) should be created with $($(f))(hilbert,name,i)!")
-#         end
-#     end
-    @eval function embed(h::ProductSpace,op::T,aon::Int) where T<:($(f))
-        check_hilbert(h.spaces[aon],op.hilbert)
-        op_ = $(f)(h,op.name,aon)
-        return op_
-=======
-    @eval function $(f)(hilbert::ProductSpace,name)
-        i = findall(x->isa(x,FockSpace),hilbert.spaces)
-        if length(i)==1
-            return $(f)(hilbert,name,i[1])
-        else
-            isempty(i) && error("Can only create $($(f)) on FockSpace! Not included in $(hilbert)")
-            length(i)>1 && error("More than one FockSpace in $(hilbert)! Specify on which Hilbert space $($(f)) should be created with $($(f))(hilbert,name,i)!")
-        end
->>>>>>> 5d9357b8
-    end
+    # @eval function $(f)(hilbert::ProductSpace,name)
+    #     i = findall(x->isa(x,FockSpace),hilbert.spaces)
+    #     if length(i)==1
+    #         return $(f)(hilbert,name,i[1])
+    #     else
+    #         isempty(i) && error("Can only create $($(f)) on FockSpace! Not included in $(hilbert)")
+    #         length(i)>1 && error("More than one FockSpace in $(hilbert)! Specify on which Hilbert space $($(f)) should be created with $($(f))(hilbert,name,i)!")
+    #     end
+    # end
     @eval function Base.hash(op::T, h::UInt) where T<:($(f))
         hash(T, hash(op.hilbert, hash(op.name, hash(op.aon, h))))
     end
