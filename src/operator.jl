--- conflicted
+++ resolved
@@ -89,7 +89,6 @@
 acts_on_index(::Number) = []
 acts_on_index(op::OperatorTerm) = [acts_on(op);get_index(op)]
 
-<<<<<<< HEAD
 get_index(t::BasicOperator) = t.index
 function get_index(op::OperatorTerm)
     idx = Index[]
@@ -100,8 +99,6 @@
 end
 get_index(::Number) = Index[]
 
-=======
->>>>>>> 1e26348f
 Base.one(::T) where T<:AbstractOperator = one(T)
 Base.one(::Type{<:AbstractOperator}) = 1
 Base.isone(::AbstractOperator) = false
