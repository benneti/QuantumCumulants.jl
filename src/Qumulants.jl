module Qumulants

import SymbolicUtils
import SymbolicUtils: substitute

import Symbolics

import SciMLBase

import ModelingToolkit
const MTK = ModelingToolkit
import ModelingToolkit: ⊗ # just to avoid conflicts

using Combinatorics: partitions, combinations

export HilbertSpace, ProductSpace, ⊗, tensor,
        QSym, QTerm, @qnumbers,
        FockSpace, Destroy, Create,
        NLevelSpace, Transition,
        HeisenbergEquation,
        heisenberg, commutator, acts_on,
        CNumber, Parameter, @cnumbers, cnumbers,
        Average, average, cumulant_expansion, get_order, cumulant,
<<<<<<< HEAD
        find_missing, complete, find_operators, fundamental_operators,
            unique_ops, get_symbolics, get_operators, get_solution,
        build_ode, generate_ode,
        CorrelationFunction, Spectrum, initial_values,
        ClusterSpace,
        scale,
=======
        find_missing, complete, complete!, find_operators, fundamental_operators,
            unique_ops, unique_ops!,
        CorrelationFunction, Spectrum, correlation_u0, correlation_p0,
>>>>>>> 5d9357b8
        transition_superscript

include("hilbertspace.jl")
include("qnumber.jl")
include("cnumber.jl")
include("fock.jl")
include("nlevel.jl")
include("equations.jl")
include("heisenberg.jl")
include("average.jl")
include("utils.jl")
include("diffeq.jl")
include("correlation.jl")
include("cluster.jl")
include("scale.jl")
include("latexify_recipes.jl")
include("printing.jl")


end # module<|MERGE_RESOLUTION|>--- conflicted
+++ resolved
@@ -21,18 +21,11 @@
         heisenberg, commutator, acts_on,
         CNumber, Parameter, @cnumbers, cnumbers,
         Average, average, cumulant_expansion, get_order, cumulant,
-<<<<<<< HEAD
-        find_missing, complete, find_operators, fundamental_operators,
-            unique_ops, get_symbolics, get_operators, get_solution,
-        build_ode, generate_ode,
-        CorrelationFunction, Spectrum, initial_values,
-        ClusterSpace,
-        scale,
-=======
         find_missing, complete, complete!, find_operators, fundamental_operators,
             unique_ops, unique_ops!,
         CorrelationFunction, Spectrum, correlation_u0, correlation_p0,
->>>>>>> 5d9357b8
+        ClusterSpace,
+        scale,
         transition_superscript
 
 include("hilbertspace.jl")
