Base.show(io::IO,h::HilbertSpace) = write(io, "ℋ(", h.name, ")")
function Base.show(io::IO,h::ProductSpace)
    show(io, h.spaces[1])
    for i=2:length(h.spaces)
        write(io, " ⊗ ")
        show(io, h.spaces[i])
    end
end
function Base.show(io::IO,h::ClusterSpace)
    write(io, "$(h.N)x")
    show(io, h.original_space)
end

Base.show(io::IO,x::QSym) = write(io, x.name)
Base.show(io::IO,x::Create) = write(io, string(x.name, "′"))
Base.show(io::IO,x::Transition) = write(io, Symbol(x.name,x.i,x.j))

show_brackets = Ref(true)
function Base.show(io::IO,x::QTerm)
    show_brackets[] && write(io,"(")
    show(io, SymbolicUtils.arguments(x)[1])
    f = SymbolicUtils.operation(x)
    for i=2:length(SymbolicUtils.arguments(x))
        show(io, f)
        show(io, SymbolicUtils.arguments(x)[i])
    end
    show_brackets[] && write(io,")")
end

function Base.show(io::IO,x::QMul)
    if !SymbolicUtils._isone(x.arg_c)
        show(io, x.arg_c)
        show(io, *)
    end
    show_brackets[] && write(io, "(")
    show(io, x.args_nc[1])
    for i=2:length(x.args_nc)
        show(io, *)
        show(io, x.args_nc[i])
    end
    show_brackets[] && write(io, ")")
end

function SymbolicUtils.show_term(io::IO, t::SymbolicUtils.Term{<:AvgSym})
    write(io, "⟨")
    show_brackets[] = false
    show(io, SymbolicUtils.arguments(t)[1])
    show_brackets[] = true
    write(io, "⟩")
end

<<<<<<< HEAD
function Base.show(io::IO,de::AbstractHeisenbergEquation)
=======
function Base.show(io::IO,de::MeanfieldEquations)
>>>>>>> 797e62f4
    for i=1:length(de.equations)
        write(io, "∂ₜ(")
        show(io, de.equations[i].lhs)
        write(io, ") = ")
        show(io, de.equations[i].rhs)
        write(io, "\n")
    end
end

function Base.show(io::IO, c::CorrelationFunction)
    show(io, average(c.op1*c.op2))
end
function Base.show(io::IO, S::Spectrum)
    write(io, "ℱ(")
    show(io, S.corr)
    write(io, ")(ω)")
end

Base.show(io::IO, c::CallableTransition) = write(io, c.name)

const T_LATEX = Union{<:QNumber,<:AbstractMeanfieldEquations, <:SymbolicUtils.Symbolic{<:CNumber},
        <:CorrelationFunction,<:Spectrum}
Base.show(io::IO, ::MIME"text/latex", x::T_LATEX) = write(io, latexify(x))<|MERGE_RESOLUTION|>--- conflicted
+++ resolved
@@ -49,11 +49,7 @@
     write(io, "⟩")
 end
 
-<<<<<<< HEAD
-function Base.show(io::IO,de::AbstractHeisenbergEquation)
-=======
-function Base.show(io::IO,de::MeanfieldEquations)
->>>>>>> 797e62f4
+function Base.show(io::IO,de::AbstractMeanfieldEquations)
     for i=1:length(de.equations)
         write(io, "∂ₜ(")
         show(io, de.equations[i].lhs)
