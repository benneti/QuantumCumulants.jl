"""
Abstract type for equations.
"""
abstract type AbstractHeisenbergEquation end

"""
    HeisenbergEquation <: AbstractHeisenbergEquation

Type defining a system of differential equations, where `lhs` is a vector of
derivatives and `rhs` is a vector of expressions. In addition, it keeps track
of the Hamiltonian, the collapse operators and the corresponding decay rates of
the system.

# Fields
*`equations`: Vector of the differential equations of averages.
*`operator_equations`: Vector of the operator differential equations.
*`states`: Vector containing the averages on the left-hand-side of the equations.
*`operators`: Vector containing the operators on the left-hand-side of the equations.
*`hamiltonian`: Operator defining the system Hamiltonian.
*`jumps`: Vector of operators specifying the decay processes.
*`rates`: Decay rates corresponding to the `jumps`.
*`iv`: The independent variable (time parameter) of the system.
*`varmap`: Vector of pairs that map the averages to time-dependent variables.
    That format is necessary for ModelingToolkit functionality.
*`order`: The order at which the [`cumulant_expansion`](@ref) has been performed.

"""
struct HeisenbergEquation <: AbstractHeisenbergEquation
    equations::Vector{Symbolics.Equation}
    operator_equations::Vector{Symbolics.Equation}
    states::Vector
    operators::Vector{QNumber}
    hamiltonian::QNumber
    jumps::Vector{QNumber}
    rates::Vector
    iv::SymbolicUtils.Sym
    varmap::Vector{Pair}
    order::Union{Int,Vector{<:Int},Nothing}
end

Base.getindex(de::HeisenbergEquation, i::Int) = de.equations[i]
Base.getindex(de::HeisenbergEquation, i) = de.equations[i]
Base.lastindex(de::HeisenbergEquation) = lastindex(de.equations)
Base.length(de::HeisenbergEquation) = length(de.equations)

function _append!(de::HeisenbergEquation, he::HeisenbergEquation)
    append!(de.equations, he.equations)
    append!(de.operator_equations, he.operator_equations)
    append!(de.states, he.states)
    append!(de.operators, he.operators)
    append!(de.varmap, he.varmap)
    return de
end

# Substitution
function substitute(de::HeisenbergEquation,dict)
    eqs = [substitute(eq, dict) for eq∈de.equations]
    states = getfield.(eqs, :lhs)
    return HeisenbergEquation(eqs, de.operator_equations, states, de.operators, de.hamiltonian, de.jumps, de.rates, de.iv, de.varmap, de.order)
end

# Simplification
<<<<<<< HEAD
function qsimplify(de::HeisenbergEquation;kwargs...)
    lhs = [qsimplify(l;kwargs...) for l in de.lhs]
    rhs = [qsimplify(r;kwargs...) for r in de.rhs]
    return HeisenbergEquation(lhs,rhs,de.hamiltonian,de.jumps,de.rates)
end


mutable struct ScaledHeisenbergEquation{LHS,RHS,H,J,R,A,N,W} <: AbstractEquation{LHS,RHS}
    lhs::Vector{LHS}
    rhs::Vector{RHS}
    hamiltonian::H
    jumps::J
    rates::R
    scale_aons::A
    names::N
    was_scaled::W
end
Base.hash(eq::ScaledHeisenbergEquation, h::UInt) = hash(eq.was_scaled, hash(eq.names, hash(eq.scale_aons, hash(eq.rates, hash(eq.jumps, hash(eq.hamiltonian, hash(eq.rhs, hash(eq.lhs, h))))))))
Base.isequal(eq1::ScaledHeisenbergEquation,eq2::ScaledHeisenbergEquation) = isequal(hash(eq1), hash(eq2))

Base.getindex(de::ScaledHeisenbergEquation, i::Int) = ScaledHeisenbergEquation([de.lhs[i]],[de.rhs[i]],de.hamiltonian,de.jumps,de.rates,de.scale_aons,de.names,de.was_scaled[i])
Base.getindex(de::ScaledHeisenbergEquation, i) = ScaledHeisenbergEquation(de.lhs[i],de.rhs[i],de.hamiltonian,de.jumps,de.rates,de.scale_aons,de.names,de.was_scaled[i])
Base.lastindex(de::ScaledHeisenbergEquation) = lastindex(de.lhs)
Base.length(de::ScaledHeisenbergEquation) = length(de.lhs)

# Substitution
function substitute(de::ScaledHeisenbergEquation,dict)
    lhs = [substitute(l, dict) for l in de.lhs]
    rhs = [substitute(r, dict) for r in de.rhs]
    return ScaledHeisenbergEquation(lhs,rhs,de.hamiltonian,de.jumps,de.rates,de.scale_aons,de.names,de.was_scaled)
end

# Simplification
function qsimplify(de::ScaledHeisenbergEquation;kwargs...)
    lhs = [qsimplify(l;kwargs...) for l in de.lhs]
    rhs = [qsimplify(r;kwargs...) for r in de.rhs]
    return ScaledHeisenbergEquation(lhs,rhs,de.hamiltonian,de.jumps,de.rates,de.scale_aons,de.names,de.was_scaled)
=======
function SymbolicUtils.simplify(de::HeisenbergEquation;kwargs...)
    eqs = [SymbolicUtils.simplify(eq;kwargs...) for eq∈de.equations]
    eqs_op = [SymbolicUtils.simplify(eq;kwargs...) for eq∈de.operator_equations]
    return HeisenbergEquation(eqs,eqs_op,de.states,de.operators,de.hamiltonian,de.jumps,de.rates,de.iv,de.varmap,de.order)
end

# Adding MTK variables
function add_vars!(varmap, vs, t)
    keys = getindex.(varmap, 1)
    vals = getindex.(varmap, 2)
    hashkeys = map(hash, keys)
    hashvals = map(hash, vals)
    hashvs = map(hash, vs)
    for i=1:length(vs)
        if !(hashvs[i] ∈ hashkeys)
            var = make_var(vs[i], t)
            !(hash(var) ∈ hashvals) || @warn string("Two different averages have the exact same name. ",
                    "This may lead to unexpected behavior when trying to access the solution for $(vals[i])")
            push!(keys, vs[i])
            push!(vals, var)
            push!(hashkeys, hashvs[i])
        end
    end
    for i=length(varmap)+1:length(keys)
        push!(varmap, keys[i]=>vals[i])
    end
    return varmap
end

function make_var(v, t)
    sym = Symbol(string(v))
    var_f = SymbolicUtils.Sym{SymbolicUtils.FnType{Tuple{Any}, Complex}}(sym)
    return var_f(t)
end

function make_varmap(vs, t)
    varmap = Pair{Any,Any}[]
    add_vars!(varmap, vs, t)
    return varmap
>>>>>>> 5d9357b8
end<|MERGE_RESOLUTION|>--- conflicted
+++ resolved
@@ -38,12 +38,12 @@
     order::Union{Int,Vector{<:Int},Nothing}
 end
 
-Base.getindex(de::HeisenbergEquation, i::Int) = de.equations[i]
-Base.getindex(de::HeisenbergEquation, i) = de.equations[i]
-Base.lastindex(de::HeisenbergEquation) = lastindex(de.equations)
-Base.length(de::HeisenbergEquation) = length(de.equations)
+Base.getindex(de::AbstractHeisenbergEquation, i::Int) = de.equations[i]
+Base.getindex(de::AbstractHeisenbergEquation, i) = de.equations[i]
+Base.lastindex(de::AbstractHeisenbergEquation) = lastindex(de.equations)
+Base.length(de::AbstractHeisenbergEquation) = length(de.equations)
 
-function _append!(de::HeisenbergEquation, he::HeisenbergEquation)
+function _append!(de::T, he::T) where T<:AbstractHeisenbergEquation
     append!(de.equations, he.equations)
     append!(de.operator_equations, he.operator_equations)
     append!(de.states, he.states)
@@ -53,56 +53,19 @@
 end
 
 # Substitution
-function substitute(de::HeisenbergEquation,dict)
+function substitute(de::T,dict) where T<:AbstractHeisenbergEquation
     eqs = [substitute(eq, dict) for eq∈de.equations]
     states = getfield.(eqs, :lhs)
-    return HeisenbergEquation(eqs, de.operator_equations, states, de.operators, de.hamiltonian, de.jumps, de.rates, de.iv, de.varmap, de.order)
+    fields = [getfield(de, s) for s∈fieldnames(T)[4:end]]
+    return T(eqs, de.operator_equations, states, fields...)
 end
 
 # Simplification
-<<<<<<< HEAD
-function qsimplify(de::HeisenbergEquation;kwargs...)
-    lhs = [qsimplify(l;kwargs...) for l in de.lhs]
-    rhs = [qsimplify(r;kwargs...) for r in de.rhs]
-    return HeisenbergEquation(lhs,rhs,de.hamiltonian,de.jumps,de.rates)
-end
-
-
-mutable struct ScaledHeisenbergEquation{LHS,RHS,H,J,R,A,N,W} <: AbstractEquation{LHS,RHS}
-    lhs::Vector{LHS}
-    rhs::Vector{RHS}
-    hamiltonian::H
-    jumps::J
-    rates::R
-    scale_aons::A
-    names::N
-    was_scaled::W
-end
-Base.hash(eq::ScaledHeisenbergEquation, h::UInt) = hash(eq.was_scaled, hash(eq.names, hash(eq.scale_aons, hash(eq.rates, hash(eq.jumps, hash(eq.hamiltonian, hash(eq.rhs, hash(eq.lhs, h))))))))
-Base.isequal(eq1::ScaledHeisenbergEquation,eq2::ScaledHeisenbergEquation) = isequal(hash(eq1), hash(eq2))
-
-Base.getindex(de::ScaledHeisenbergEquation, i::Int) = ScaledHeisenbergEquation([de.lhs[i]],[de.rhs[i]],de.hamiltonian,de.jumps,de.rates,de.scale_aons,de.names,de.was_scaled[i])
-Base.getindex(de::ScaledHeisenbergEquation, i) = ScaledHeisenbergEquation(de.lhs[i],de.rhs[i],de.hamiltonian,de.jumps,de.rates,de.scale_aons,de.names,de.was_scaled[i])
-Base.lastindex(de::ScaledHeisenbergEquation) = lastindex(de.lhs)
-Base.length(de::ScaledHeisenbergEquation) = length(de.lhs)
-
-# Substitution
-function substitute(de::ScaledHeisenbergEquation,dict)
-    lhs = [substitute(l, dict) for l in de.lhs]
-    rhs = [substitute(r, dict) for r in de.rhs]
-    return ScaledHeisenbergEquation(lhs,rhs,de.hamiltonian,de.jumps,de.rates,de.scale_aons,de.names,de.was_scaled)
-end
-
-# Simplification
-function qsimplify(de::ScaledHeisenbergEquation;kwargs...)
-    lhs = [qsimplify(l;kwargs...) for l in de.lhs]
-    rhs = [qsimplify(r;kwargs...) for r in de.rhs]
-    return ScaledHeisenbergEquation(lhs,rhs,de.hamiltonian,de.jumps,de.rates,de.scale_aons,de.names,de.was_scaled)
-=======
-function SymbolicUtils.simplify(de::HeisenbergEquation;kwargs...)
+function SymbolicUtils.simplify(de::T;kwargs...) where T<:AbstractHeisenbergEquation
     eqs = [SymbolicUtils.simplify(eq;kwargs...) for eq∈de.equations]
     eqs_op = [SymbolicUtils.simplify(eq;kwargs...) for eq∈de.operator_equations]
-    return HeisenbergEquation(eqs,eqs_op,de.states,de.operators,de.hamiltonian,de.jumps,de.rates,de.iv,de.varmap,de.order)
+    fields = [getfield(de, s) for s∈fieldnames(T)[3:end]]
+    return T(eqs,eqs_op,fields...)
 end
 
 # Adding MTK variables
@@ -138,5 +101,20 @@
     varmap = Pair{Any,Any}[]
     add_vars!(varmap, vs, t)
     return varmap
->>>>>>> 5d9357b8
+end
+
+struct ScaledHeisenbergEquation <: AbstractHeisenbergEquation
+    equations::Vector{Symbolics.Equation}
+    operator_equations::Vector{Symbolics.Equation}
+    states::Vector
+    operators::Vector{QNumber}
+    hamiltonian::QNumber
+    jumps::Vector{QNumber}
+    rates::Vector
+    iv::SymbolicUtils.Sym
+    varmap::Vector{Pair}
+    order::Union{Int,Vector{<:Int},Nothing}
+    scale_aons
+    names::Vector{Symbol}
+    was_scaled::Vector{Bool}
 end