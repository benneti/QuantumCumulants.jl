--- conflicted
+++ resolved
@@ -20,13 +20,9 @@
 
     COMMUTATOR_RULES = [
         # Fock space rules
-<<<<<<< HEAD
-        SymbolicUtils.@rule(*(~~x::has_consecutive(isdestroy,iscreate)) => commute_bosonic(*, ~~x))
+        ANCRule(subsets, SymbolicUtils.@rule(*(~x::isdestroy, ~y::iscreate) => commute_bosonic(~x,~y)), 2)
         SymbolicUtils.@rule(*(~~x::(!issorted_by_inds(isdestroy))) => sort_by_inds(*, isdestroy, ~~x))
         SymbolicUtils.@rule(*(~~x::(!issorted_by_inds(iscreate))) => sort_by_inds(*, iscreate, ~~x))
-=======
-        ANCRule(subsets, SymbolicUtils.@rule(*(~x::isdestroy, ~y::iscreate) => commute_bosonic(~x,~y)), 2)
->>>>>>> 44403fc8
 
         # NLevel rules
         ANCRule(subsets, SymbolicUtils.@rule(*(~x::istransition, ~y::istransition) => merge_transitions(~x,~y)), 2)
@@ -40,9 +36,9 @@
         SymbolicUtils.@rule(*(~~x::!(issorted_nc(*))) => sort_args_nc(*, ~~x))
         SymbolicUtils.@rule(*(~~x::has_inner(+)) => expand_term(*,+,~~x))
         # SymbolicUtils.@rule(*(~x::istransition, ~y::SymbolicUtils.is_operation(neq_inds_prod)) => )
-        SymbolicUtils.@rule(*(~~x::has_consecutive(istransition, SymbolicUtils.is_operation(neq_inds_prod)) => merge_transition_neq_prod(istransition, SymbolicUtils.is_operation(neq_inds_prod), ~~x))
-        SymbolicUtils.@rule(*(~~x::has_consecutive(SymbolicUtils.is_operation(neq_inds_prod), istransition) => merge_transition_neq_prod(SymbolicUtils.is_operation(neq_inds_prod), istransition, ~~x))
-        SymbolicUtils.@rule(*(~~x::has_consecutive(SymbolicUtils.is_operation(neq_inds_prod)) => merge_transition_neq_prod(SymbolicUtils.is_operation(neq_inds_prod), ~~x))
+        # SymbolicUtils.@rule(*(~~x::has_consecutive(istransition, SymbolicUtils.is_operation(neq_inds_prod)) => merge_transition_neq_prod(istransition, SymbolicUtils.is_operation(neq_inds_prod), ~~x))
+        # SymbolicUtils.@rule(*(~~x::has_consecutive(SymbolicUtils.is_operation(neq_inds_prod), istransition) => merge_transition_neq_prod(SymbolicUtils.is_operation(neq_inds_prod), istransition, ~~x))
+        # SymbolicUtils.@rule(*(~~x::has_consecutive(SymbolicUtils.is_operation(neq_inds_prod)) => merge_transition_neq_prod(SymbolicUtils.is_operation(neq_inds_prod), ~~x))
         SymbolicUtils.@rule(+(~~x::SymbolicUtils.isnotflat(+)) => SymbolicUtils.flatten_term(+,~~x))
     ]
 
