<<<<<<< HEAD
for f in [:isdestroy,:iscreate,:istransition,:isspinx,:isspiny,:isspinz]
    @eval $(f)(a) = false
end
isspin(N) = x->isspin(N,_to_qumulants(x))
=======
isdestroy(a) = false
iscreate(a) = false
istransition(a) = false
_isnotflat(f) = x -> _isnotflat(f,x)
_isnotflat(f,x) = SymbolicUtils.is_operation(f)(x) && SymbolicUtils.isnotflat(f)(x)
>>>>>>> 4d843a6e

let
    NC_TIMES_RULES = [
        SymbolicUtils.@rule(~x::_isnotflat(*) => SymbolicUtils.flatten_term(*, ~~x))
        SymbolicUtils.@rule(*(~~x::!(issorted_nc(*))) => sort_args_nc(*, ~~x))

        SymbolicUtils.ACRule(combinations, SymbolicUtils.@rule(~a::SymbolicUtils.isnumber * ~b::SymbolicUtils.isnumber => ~a * ~b), 2)

        SymbolicUtils.@rule(*(~~x::SymbolicUtils.hasrepeats) => *(SymbolicUtils.merge_repeats(^, ~~x)...))
        SymbolicUtils.ACRule(combinations, SymbolicUtils.@rule((~y)^(~n) * ~y => (~y)^(~n+1)), 3)
        SymbolicUtils.ACRule(combinations, SymbolicUtils.@rule((~x)^(~n) * (~x)^(~m) => (~x)^(~n + ~m)), 3)

        SymbolicUtils.ACRule(combinations, SymbolicUtils.@rule((~z::SymbolicUtils._isone  * ~x) => ~x), 2)
        SymbolicUtils.ACRule(combinations, SymbolicUtils.@rule((~z::SymbolicUtils._iszero *  ~x) => ~z), 2)
        SymbolicUtils.@rule(*(~x) => ~x)
    ]

    COMMUTATOR_RULES = [
        # Fock space rules
        SymbolicUtils.@rule(*(~~a, ~x::isdestroy, ~y::iscreate, ~~b) => apply_commutator(commute_bosonic, ~~a, ~~b, ~x, ~y))

        # NLevel rules
        SymbolicUtils.@rule(*(~~a, ~x::istransition, ~y::istransition, ~~b) => apply_commutator(merge_transitions, ~~a, ~~b, ~x, ~y))
        SymbolicUtils.@rule(~x::istransition => rewrite_gs(~x))

        # Spin space
        SymbolicUtils.@rule(*(~~a, ~x::isspiny, ~y::isspinx, ~~b) => apply_commutator(commute_spin, ~~a, ~~b, ~x, ~y))
        SymbolicUtils.@rule(*(~~a, ~x::isspinz, ~y::isspinx, ~~b) => apply_commutator(commute_spin, ~~a, ~~b, ~x, ~y))
        SymbolicUtils.@rule(*(~~a, ~x::isspinz, ~y::isspiny, ~~b) => apply_commutator(commute_spin, ~~a, ~~b, ~x, ~y))
        SymbolicUtils.@rule(^(~x::isspin(1//2), ~n::iseven) => one(~x))
        SymbolicUtils.@rule(^(~x::isspin(1//2), ~n::isodd) => ~x)
    ]

    EXPAND_RULES = [
        SymbolicUtils.ACRule(combinations, SymbolicUtils.@rule(~a::SymbolicUtils.isnumber + ~b::SymbolicUtils.isnumber => ~a + ~b), 2)
        SymbolicUtils.ACRule(combinations, SymbolicUtils.@rule(~a::SymbolicUtils.isnumber * ~b::SymbolicUtils.isnumber => ~a * ~b), 2)

        # Expand powers
        SymbolicUtils.@rule(^(~x::SymbolicUtils.sym_isa(AbstractOperator),~y::SymbolicUtils.isliteral(Integer)) => *((~x for i=1:~y)...))
        SymbolicUtils.@rule(~x::_isnotflat(*) => SymbolicUtils.flatten_term(*, ~~x))
        SymbolicUtils.@rule(*(~~x::!(issorted_nc(*))) => sort_args_nc(*, ~~x))

        # Expand sums
        SymbolicUtils.@rule(*(~~a, +(~~b), ~~c) => +(map(b -> *((~~a)..., b, (~~c)...), ~~b)...))
        SymbolicUtils.@rule(~x::_isnotflat(+) => SymbolicUtils.flatten_term(+,~~x))
    ]


    # Copied directly from SymbolicUtils
    PLUS_RULES = [
        SymbolicUtils.@rule(~x::_isnotflat(+) => SymbolicUtils.flatten_term(+, ~~x))
        SymbolicUtils.@rule(~x::SymbolicUtils.needs_sorting(+) => SymbolicUtils.sort_args(+, ~~x))
        SymbolicUtils.ACRule(combinations, SymbolicUtils.@rule(~a::SymbolicUtils.isnumber + ~b::SymbolicUtils.isnumber => ~a + ~b), 2)

        SymbolicUtils.ACRule(permutations, SymbolicUtils.@rule(*(~~x) + *(~β, ~~x) => *(1 + ~β, (~~x)...)), 2)
        SymbolicUtils.ACRule(permutations, SymbolicUtils.@rule(*(~α, ~~x) + *(~β, ~~x) => *(~α + ~β, (~~x)...)), 2)

        SymbolicUtils.ACRule(permutations, SymbolicUtils.@rule(~x + *(~β, ~x) => *(1 + ~β, ~x)), 2)
        SymbolicUtils.ACRule(permutations, SymbolicUtils.@rule(*(~α::SymbolicUtils.isnumber, ~x) + ~x => *(~α + 1, ~x)), 2)
        SymbolicUtils.@rule(+(~~x::SymbolicUtils.hasrepeats) => +(SymbolicUtils.merge_repeats(*, ~~x)...))

        SymbolicUtils.ACRule(combinations, SymbolicUtils.@rule((~z::SymbolicUtils._iszero + ~x) => ~x), 2)
        SymbolicUtils.@rule(+(~x) => ~x)
    ]

    POW_RULES = [
        SymbolicUtils.@rule(^(*(~~x), ~y::SymbolicUtils.isliteral(Integer)) => *(map(a->SymbolicUtils.pow(a, ~y), ~~x)...))
        SymbolicUtils.@rule((((~x)^(~p::SymbolicUtils.isliteral(Integer)))^(~q::SymbolicUtils.isliteral(Integer))) => (~x)^((~p)*(~q)))
        SymbolicUtils.@rule(^(~x, ~z::SymbolicUtils._iszero) => 1)
        SymbolicUtils.@rule(^(~x, ~z::SymbolicUtils._isone) => ~x)
    ]

    ASSORTED_RULES = [
        SymbolicUtils.@rule(identity(~x) => ~x)
        SymbolicUtils.@rule(-(~x) => -1*~x)
        SymbolicUtils.@rule(-(~x, ~y) => ~x + -1(~y))
        SymbolicUtils.@rule(~x / ~y => ~x * SymbolicUtils.pow(~y, -1))
        SymbolicUtils.@rule(one(~x) => one(SymbolicUtils.symtype(~x)))
        SymbolicUtils.@rule(zero(~x) => zero(SymbolicUtils.symtype(~x)))
        # SymbolicUtils.@rule(SymbolicUtils.cond(~x::SymbolicUtils.isnumber, ~y, ~z) => ~x ? ~y : ~z)
    ]

    ASSORTED_EXPAND_RULES = [EXPAND_RULES;ASSORTED_RULES]

    # Rewriter functions
    global operator_simplifier
    global commutator_simplifier
    global default_operator_simplifier
    global default_expand_simplifier
    global noncommutative_simplifier

    function default_operator_simplifier(; kwargs...)
        SymbolicUtils.IfElse(
            SymbolicUtils.sym_isa(AbstractOperator), SymbolicUtils.Postwalk(operator_simplifier()),
            SymbolicUtils.default_simplifier(; kwargs...)
        )
    end

    function operator_simplifier()
        rw_comms = commutator_simplifier()
        rw_nc = noncommutative_simplifier()
        rw = SymbolicUtils.Chain([rw_comms,rw_nc])
        return SymbolicUtils.Postwalk(rw)
    end

    function commutator_simplifier()
        rule_tree = [SymbolicUtils.If(SymbolicUtils.istree, SymbolicUtils.Chain(ASSORTED_EXPAND_RULES)),
                    SymbolicUtils.Chain(COMMUTATOR_RULES)
                    ] |> SymbolicUtils.Chain
        return SymbolicUtils.Fixpoint(SymbolicUtils.Postwalk(rule_tree))
    end

    function noncommutative_simplifier()
        rule_tree = [SymbolicUtils.If(SymbolicUtils.is_operation(+), SymbolicUtils.Chain(PLUS_RULES)),
                     SymbolicUtils.If(SymbolicUtils.is_operation(*), SymbolicUtils.Chain(NC_TIMES_RULES)),
                     SymbolicUtils.If(SymbolicUtils.is_operation(^), SymbolicUtils.Chain(POW_RULES))
                     ] |> SymbolicUtils.Chain
        return SymbolicUtils.Fixpoint(SymbolicUtils.Postwalk(rule_tree))
    end

    function default_expand_simplifier()
        rule_tree = SymbolicUtils.If(SymbolicUtils.istree, SymbolicUtils.Chain(ASSORTED_EXPAND_RULES))
        SymbolicUtils.Postwalk(rule_tree)
    end
end<|MERGE_RESOLUTION|>--- conflicted
+++ resolved
@@ -1,15 +1,9 @@
-<<<<<<< HEAD
-for f in [:isdestroy,:iscreate,:istransition,:isspinx,:isspiny,:isspinz]
+for f in [:isdestroy,:iscreate,:istransition,:issigmax,:issigmay,:issigmaz]
     @eval $(f)(a) = false
 end
 isspin(N) = x->isspin(N,_to_qumulants(x))
-=======
-isdestroy(a) = false
-iscreate(a) = false
-istransition(a) = false
 _isnotflat(f) = x -> _isnotflat(f,x)
 _isnotflat(f,x) = SymbolicUtils.is_operation(f)(x) && SymbolicUtils.isnotflat(f)(x)
->>>>>>> 4d843a6e
 
 let
     NC_TIMES_RULES = [
@@ -36,11 +30,11 @@
         SymbolicUtils.@rule(~x::istransition => rewrite_gs(~x))
 
         # Spin space
-        SymbolicUtils.@rule(*(~~a, ~x::isspiny, ~y::isspinx, ~~b) => apply_commutator(commute_spin, ~~a, ~~b, ~x, ~y))
-        SymbolicUtils.@rule(*(~~a, ~x::isspinz, ~y::isspinx, ~~b) => apply_commutator(commute_spin, ~~a, ~~b, ~x, ~y))
-        SymbolicUtils.@rule(*(~~a, ~x::isspinz, ~y::isspiny, ~~b) => apply_commutator(commute_spin, ~~a, ~~b, ~x, ~y))
-        SymbolicUtils.@rule(^(~x::isspin(1//2), ~n::iseven) => one(~x))
-        SymbolicUtils.@rule(^(~x::isspin(1//2), ~n::isodd) => ~x)
+        SymbolicUtils.@rule(*(~~a, ~x::issigmay, ~y::issigmax, ~~b) => apply_commutator(commute_spin, ~~a, ~~b, ~x, ~y))
+        SymbolicUtils.@rule(*(~~a, ~x::issigmaz, ~y::issigmax, ~~b) => apply_commutator(commute_spin, ~~a, ~~b, ~x, ~y))
+        SymbolicUtils.@rule(*(~~a, ~x::issigmaz, ~y::issigmay, ~~b) => apply_commutator(commute_spin, ~~a, ~~b, ~x, ~y))
+        SymbolicUtils.ACRule(permutations, SymbolicUtils.@rule(*(~x::isspin(1//2), ~x) => one(~x)), 2)
+        # SymbolicUtils.@rule(^(~x::isspin(1//2), ~n::isodd) => ~x)
     ]
 
     EXPAND_RULES = [
