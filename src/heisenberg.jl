"""
    heisenberg(ops::Vector,H::QNumber)
    heisenberg(op::QNumber,H::QNumber)

    heisenberg(ops::Vector,H::QNumber,J::Vector;
            Jdagger::Vector=adjoint.(J),rates=ones(length(J)))
    heisenberg(op::QNumber,H::QNumber,J::Vector;
            Jdagger::Vector=adjoint.(J),rates=ones(length(J)))

Compute the set of equations for the operators in `ops` under the Hamiltonian
`H` and with loss operators contained in `J`. The resulting equation is
equivalent to the Quantum-Langevin equation where noise is neglected.

# Arguments
*`ops::Vector`: The operators of which the equations are to be computed.
*`H::QNumber`: The Hamiltonian describing the reversible dynamics of the
    system.
*`J::Vector{<:QNumber}`: A vector containing the collapse operators of
    the system. A term of the form
    ``\\sum_i J_i^\\dagger O J_i - \\frac{1}{2}\\left(J_i^\\dagger J_i O + OJ_i^\\dagger J_i\\right)``
    is added to the Heisenberg equation.

# Optional argumentes
*`Jdagger::Vector=adjoint.(J)`: Vector containing the hermitian conjugates of
    the collapse operators.
*`rates=ones(length(J))`: Decay rates corresponding to the collapse operators in `J`.
*`multithread=false`: Specify whether the derivation of equations for all operators in `ops`
    should be multithreaded using `Threads.@threads`.
*`simplify=true`: Specify whether the derived equations should be simplified.
*`expand=false`: Specify whether to directly perform a [`cumulant_expansion`](@ref)
    on the derived equations. If set to `true`, an `order` also needs to be specified.
*`mix_choice=maximum`: If the provided `order` is a `Vector`, `mix_choice` determines
    which `order` to prefer on terms that act on multiple Hilbert spaces.
*`iv=SymbolicUtils.Sym{Real}(:t)`: The independent variable (time parameter) of the system.
"""
<<<<<<< HEAD
function heisenberg(a::Vector,H,J;Jdagger::Vector=adjoint.(J),rates=ones(length(J)),
                    multithread=false,simplify_input=false)
    @assert length(rates)==length(J)==length(Jdagger)
    J_, Jdagger_, rates_ = _expand_clusters(J,Jdagger,rates)
    if simplify_input
        lhs = map(qsimplify, a)
    else
        lhs = a
    end
    rhs = Vector{QNumber}(undef, length(a))
    if multithread
        Threads.@threads for i=1:length(a)
            rhs_ = 1.0im*commutator(H,lhs[i];simplify=false)
            if !isempty(J)
                rhs_ = rhs_ + _master_lindblad(lhs[i],J_,Jdagger_,rates_)
            end
            rhs[i] = qsimplify(rhs_)
        end
    else
        for i=1:length(a)
            rhs_ = 1.0im*commutator(H,lhs[i];simplify=false)
            if !isempty(J)
                rhs_ = rhs_ + _master_lindblad(lhs[i],J_,Jdagger_,rates_)
            end
            rhs[i] = qsimplify(rhs_)
        end
    end
    if has_cluster(H)
        return scale(HeisenbergEquation(lhs,rhs,H,J_,rates_))
    else
        return HeisenbergEquation(lhs,rhs,H,J_,rates_)
    end
=======
function heisenberg(a::Vector,H,J;Jdagger::Vector=adjoint.(J),rates=ones(Int,length(J)),
                    multithread=false,
                    simplify=true,
                    expand=false,
                    order=nothing,
                    mix_choice=maximum,
                    iv=SymbolicUtils.Sym{Real}(:t))

    # Derive operator equations
    rhs = Vector{Any}(undef, length(a))
    imH = im*H
    if multithread
        Threads.@threads for i=1:length(a)
            rhs_ = commutator(imH,a[i])
            rhs_diss = _master_lindblad(a[i],J,Jdagger,rates)
            rhs[i] = rhs_ + rhs_diss
        end
    else
        for i=1:length(a)
            rhs_ = commutator(imH,a[i])
            rhs_diss = _master_lindblad(a[i],J,Jdagger,rates)
            rhs[i] = rhs_ + rhs_diss
        end
    end

    # Average
    vs = map(average, a)
    rhs_avg = map(average, rhs)
    if simplify
        rhs_avg = map(SymbolicUtils.simplify, rhs_avg)
    end
    rhs = map(undo_average, rhs_avg)

    if expand
        order===nothing && error("Need given order for cumulant expansion!")
        rhs_avg = [cumulant_expansion(r, order; simplify=simplify, mix_choice=mix_choice) for r∈rhs_avg]
    end

    eqs_avg = [Symbolics.Equation(l,r) for (l,r)=zip(vs,rhs_avg)]
    eqs = [Symbolics.Equation(l,r) for (l,r)=zip(a,rhs)]

    varmap = make_varmap(vs, iv)

    return HeisenbergEquation(eqs_avg,eqs,vs,a,H,J,rates,iv,varmap,order)
>>>>>>> 5d9357b8
end
heisenberg(a::QNumber,args...;kwargs...) = heisenberg([a],args...;kwargs...)
heisenberg(a::Vector,H;kwargs...) = heisenberg(a,H,[];Jdagger=[],kwargs...)

function _master_lindblad(a_,J,Jdagger,rates)
    args = Any[]
    if isa(rates,Vector)
        for i=1:length(J)
            c1 = 0.5*rates[i]*Jdagger[i]*commutator(a_,J[i])
            c2 = 0.5*rates[i]*commutator(Jdagger[i],a_)*J[i]
            push_or_append_nz_args!(args, c1)
            push_or_append_nz_args!(args, c2)
        end
    elseif isa(rates,Matrix)
        for i=1:length(J), j=1:length(J)
            c1 = 0.5*rates[i,j]*Jdagger[i]*commutator(a_,J[j])
            c2 = 0.5*rates[i,j]*commutator(Jdagger[i],a_)*J[j]
            push_or_append_nz_args!(args, c1)
            push_or_append_nz_args!(args, c2)
        end
    else
        error("Unknown rates type!")
    end
    isempty(args) && return 0
    return QAdd(args)
end


## Commutator methods
"""
    commutator(a,b)

Computes the commutator `a*b - b*a`.
"""
commutator(a,b) = _commutator(a,b)
_commutator(a, b) = a*b - b*a
commutator(a::QNumber,b::SNuN) = 0
commutator(a::SNuN,b::QNumber) = 0
commutator(::SNuN,::SNuN) = 0
function commutator(a::QSym,b::QSym)
    acts_on(a)==acts_on(b) || return 0
    isequal(a,b) && return 0
    return _commutator(a,b)
end
function commutator(a::QMul,b::QSym)
    aon = acts_on(b)
    idx = findfirst(x->isequal(acts_on(x),aon),a.args_nc)
    idx===nothing && return 0
    return _commutator(a,b)
end
function commutator(a::QSym,b::QMul)
    aon = acts_on(a)
    idx = findfirst(x->isequal(acts_on(x),aon),b.args_nc)
    idx===nothing && return 0
    return _commutator(a,b)
end
function commutator(a::QMul,b::QMul)
    # isequal(a.h, b.h) && return 0
    aon_a = map(acts_on, a.args_nc)
    aon_b = map(acts_on, b.args_nc)
    aon = intersect(aon_a,aon_b)
    isempty(aon) && return 0
    return _commutator(a,b)
end
function commutator(a::QAdd,b::QNumber)
    args = []
    for a_∈a.arguments
        c = commutator(a_,b)
        push_or_append_nz_args!(args, c)
    end
    isempty(args) && return 0
    return QAdd(args)
end
function commutator(a::QNumber,b::QAdd)
    args = []
    for b∈b.arguments
        c = commutator(a,b_)
        push_or_append_nz_args!(args, c)
    end
    isempty(args) && return 0
    return QAdd(args)
end
function commutator(a::QAdd,b::QAdd)
    args = []
    for a_∈a.arguments, b_∈b.arguments
        c = commutator(a_,b_)
        push_or_append_nz_args!(args, c)
    end
    isempty(args) && return 0
    return QAdd(args)
end

function push_or_append_nz_args!(args,c)
    if !SymbolicUtils._iszero(c)
        push!(args, c)
    end
    return args
end
function push_or_append_nz_args!(args,c::QAdd)
    @inbounds for i=1:length(c.arguments)
        push_or_append_nz_args!(args, c.arguments[i])
    end
<<<<<<< HEAD
end

commutator(::Union{T,SymbolicUtils.Symbolic{T}},::QNumber;kwargs...) where T<:Number = 0
commutator(::QNumber,::Union{T,SymbolicUtils.Symbolic{T}};kwargs...) where T<:Number = 0
commutator(::Union{T,SymbolicUtils.Symbolic{T}},::Union{S,SymbolicUtils.Symbolic{S}};kwargs...) where {T<:Number,S<:Number} = 0

function _expand_clusters(J,Jdagger,rates)
    J_ = []
    Jdagger_ = []
    rates_ = []
    for i=1:length(J)
        if J[i] isa Vector
            h = hilbert(J[i][1])
            aon_ = acts_on(J[i][1])
            aon = if aon_ isa Vector
                @assert length(aon_)==1
                aon_[1]
            else
                aon_
            end
            @assert has_cluster(h, aon)
            append!(J_, J[i])
            append!(Jdagger_, Jdagger[i])
            order = h.spaces[get_i(aon)].order
            append!(rates_, [rates[i] for k=1:order])
        else
            push!(J_, J[i])
            push!(Jdagger_, Jdagger[i])
            push!(rates_, rates[i])
        end
    end
    return J_,Jdagger_,rates_
=======
    return args
>>>>>>> 5d9357b8
end<|MERGE_RESOLUTION|>--- conflicted
+++ resolved
@@ -33,40 +33,6 @@
     which `order` to prefer on terms that act on multiple Hilbert spaces.
 *`iv=SymbolicUtils.Sym{Real}(:t)`: The independent variable (time parameter) of the system.
 """
-<<<<<<< HEAD
-function heisenberg(a::Vector,H,J;Jdagger::Vector=adjoint.(J),rates=ones(length(J)),
-                    multithread=false,simplify_input=false)
-    @assert length(rates)==length(J)==length(Jdagger)
-    J_, Jdagger_, rates_ = _expand_clusters(J,Jdagger,rates)
-    if simplify_input
-        lhs = map(qsimplify, a)
-    else
-        lhs = a
-    end
-    rhs = Vector{QNumber}(undef, length(a))
-    if multithread
-        Threads.@threads for i=1:length(a)
-            rhs_ = 1.0im*commutator(H,lhs[i];simplify=false)
-            if !isempty(J)
-                rhs_ = rhs_ + _master_lindblad(lhs[i],J_,Jdagger_,rates_)
-            end
-            rhs[i] = qsimplify(rhs_)
-        end
-    else
-        for i=1:length(a)
-            rhs_ = 1.0im*commutator(H,lhs[i];simplify=false)
-            if !isempty(J)
-                rhs_ = rhs_ + _master_lindblad(lhs[i],J_,Jdagger_,rates_)
-            end
-            rhs[i] = qsimplify(rhs_)
-        end
-    end
-    if has_cluster(H)
-        return scale(HeisenbergEquation(lhs,rhs,H,J_,rates_))
-    else
-        return HeisenbergEquation(lhs,rhs,H,J_,rates_)
-    end
-=======
 function heisenberg(a::Vector,H,J;Jdagger::Vector=adjoint.(J),rates=ones(Int,length(J)),
                     multithread=false,
                     simplify=true,
@@ -75,19 +41,20 @@
                     mix_choice=maximum,
                     iv=SymbolicUtils.Sym{Real}(:t))
 
+    J_, Jdagger_, rates_ = _expand_clusters(J,Jdagger,rates)
     # Derive operator equations
     rhs = Vector{Any}(undef, length(a))
     imH = im*H
     if multithread
         Threads.@threads for i=1:length(a)
             rhs_ = commutator(imH,a[i])
-            rhs_diss = _master_lindblad(a[i],J,Jdagger,rates)
+            rhs_diss = _master_lindblad(a[i],J_,Jdagger_,rates_)
             rhs[i] = rhs_ + rhs_diss
         end
     else
         for i=1:length(a)
             rhs_ = commutator(imH,a[i])
-            rhs_diss = _master_lindblad(a[i],J,Jdagger,rates)
+            rhs_diss = _master_lindblad(a[i],J_,Jdagger_,rates_)
             rhs[i] = rhs_ + rhs_diss
         end
     end
@@ -110,8 +77,12 @@
 
     varmap = make_varmap(vs, iv)
 
-    return HeisenbergEquation(eqs_avg,eqs,vs,a,H,J,rates,iv,varmap,order)
->>>>>>> 5d9357b8
+    he = HeisenbergEquation(eqs_avg,eqs,vs,a,H,J_,rates_,iv,varmap,order)
+    if has_cluster(H)
+        return scale(he)
+    else
+        return he
+    end
 end
 heisenberg(a::QNumber,args...;kwargs...) = heisenberg([a],args...;kwargs...)
 heisenberg(a::Vector,H;kwargs...) = heisenberg(a,H,[];Jdagger=[],kwargs...)
@@ -214,12 +185,8 @@
     @inbounds for i=1:length(c.arguments)
         push_or_append_nz_args!(args, c.arguments[i])
     end
-<<<<<<< HEAD
-end
-
-commutator(::Union{T,SymbolicUtils.Symbolic{T}},::QNumber;kwargs...) where T<:Number = 0
-commutator(::QNumber,::Union{T,SymbolicUtils.Symbolic{T}};kwargs...) where T<:Number = 0
-commutator(::Union{T,SymbolicUtils.Symbolic{T}},::Union{S,SymbolicUtils.Symbolic{S}};kwargs...) where {T<:Number,S<:Number} = 0
+    return args
+end
 
 function _expand_clusters(J,Jdagger,rates)
     J_ = []
@@ -247,7 +214,4 @@
         end
     end
     return J_,Jdagger_,rates_
-=======
-    return args
->>>>>>> 5d9357b8
 end